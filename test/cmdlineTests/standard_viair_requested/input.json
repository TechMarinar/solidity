{
	"language": "Solidity",
	"sources":
	{
		"A":
		{
<<<<<<< HEAD
			"content": "// SPDX-License-Identifier: GPL-3.0\npragma solidity >=0.0; contract C {} contract D { function f() public { new C(); } }"
=======
			"content": "// SPDX-License-Identifier: GPL-3.0\npragma solidity >=0.0; pragma abicoder v2; contract C {} contract D { function f() public { C c = new C(); } }"
>>>>>>> e23cf26d
		}
	},
	"settings":
	{
		"optimizer": {
			"enabled": true
		},
		"outputSelection":
		{
			"*": { "*": ["ir", "evm.bytecode.object", "evm.bytecode.generatedSources", "evm.deployedBytecode.object"] }
		},
		"viaIR": true
	}
}<|MERGE_RESOLUTION|>--- conflicted
+++ resolved
@@ -4,11 +4,7 @@
 	{
 		"A":
 		{
-<<<<<<< HEAD
-			"content": "// SPDX-License-Identifier: GPL-3.0\npragma solidity >=0.0; contract C {} contract D { function f() public { new C(); } }"
-=======
 			"content": "// SPDX-License-Identifier: GPL-3.0\npragma solidity >=0.0; pragma abicoder v2; contract C {} contract D { function f() public { C c = new C(); } }"
->>>>>>> e23cf26d
 		}
 	},
 	"settings":
